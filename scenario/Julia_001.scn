<<<<<<< HEAD
00:00:00.00>CRE KL204,B744,47,3,90,FL300,.84
00:00:00.00>KL204 ADDWPT 47,5
00:00:00.00>KL204 DEST EHAM
00:00:00.00>KL204 ALT 7000
00:00:00.00>KL204 ADDWPT RKN
# Determine when KL204 reaches FL70
=======
00:00:00.00>CRE KL204,B744,47.0000,3.0000,90,FL300,.84
00:00:00.00>KL204 ADDWPT LPS 
00:00:00.00>KL204 ADDWPT RKN, FL70, 250
>>>>>>> ba026223
#00:00:00.00>KL204 SPD 250
00:00:00.00>KL204 DEST EHAM
00:00:00.00>KL204 VNAV ON


<|MERGE_RESOLUTION|>--- conflicted
+++ resolved
@@ -1,17 +1,8 @@
-<<<<<<< HEAD
-00:00:00.00>CRE KL204,B744,47,3,90,FL300,.84
-00:00:00.00>KL204 ADDWPT 47,5
-00:00:00.00>KL204 DEST EHAM
-00:00:00.00>KL204 ALT 7000
-00:00:00.00>KL204 ADDWPT RKN
-# Determine when KL204 reaches FL70
-=======
-00:00:00.00>CRE KL204,B744,47.0000,3.0000,90,FL300,.84
-00:00:00.00>KL204 ADDWPT LPS 
-00:00:00.00>KL204 ADDWPT RKN, FL70, 250
->>>>>>> ba026223
-#00:00:00.00>KL204 SPD 250
-00:00:00.00>KL204 DEST EHAM
-00:00:00.00>KL204 VNAV ON
-
-
+00:00:00.00>CRE KL204,B744,47.0000,3.0000,90,FL300,.84
+00:00:00.00>KL204 ADDWPT LPS 
+00:00:00.00>KL204 ADDWPT RKN, FL70, 250
+#00:00:00.00>KL204 SPD 250
+00:00:00.00>KL204 DEST EHAM
+00:00:00.00>KL204 VNAV ON
+
+