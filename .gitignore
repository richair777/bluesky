scenario/ic.scn
data/cache
data/coefficients/BADA/*
!/data/coefficients/BADA/README.md

# Sphinx documentation
docs/_build/

# PyBuilder
target/

.DS_Store
settings.cfg
*.bak
# Byte-compiled / optimized / DLL files
__pycache__/
*.py[cod]

# Editor project files
*.sublime*
*.atom-build*
*.build-tools*

# C extensions
*.so

# Distribution / packaging
.Python
env/
build/
develop-eggs/
dist/
downloads/
eggs/
lib/
lib64/
parts/
sdist/
var/
tmp/
*.egg-info/
.installed.cfg
*.egg

# PyInstaller
#  Usually these files are written by a python script from a template
#  before PyInstaller builds the exe, so as to inject date/other infos into it.
*.manifest
*.spec

# Installer logs
pip-log.txt
pip-delete-this-directory.txt

# Unit test / coverage reports
htmlcov/
.tox/
.coverage
.cache
nosetests.xml
coverage.xml

# Translations
*.mo
*.pot

# Django stuff:
<<<<<<< HEAD
*.log

# Sphinx documentation
docs/_build/

# PyBuilder
target/

data/cache
data/coefficients/BADA/*
!/data/coefficients/BADA/README
ssd.obj
=======
*.log
>>>>>>> 6cc03a86
<|MERGE_RESOLUTION|>--- conflicted
+++ resolved
@@ -65,7 +65,6 @@
 *.pot
 
 # Django stuff:
-<<<<<<< HEAD
 *.log
 
 # Sphinx documentation
@@ -77,7 +76,4 @@
 data/cache
 data/coefficients/BADA/*
 !/data/coefficients/BADA/README
-ssd.obj
-=======
-*.log
->>>>>>> 6cc03a86
+ssd.obj