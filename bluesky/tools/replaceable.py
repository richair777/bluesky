'''
    Provides Replaceable base class for classes in BlueSky that should allow
    replaceable implementations (in plugins) that can be selected at runtime.
'''
import inspect


def reset():
    ''' Reset all replaceables to their default implementation. '''
    for base in Replaceable._replaceables.values():
        base.select()


def select_implementation(basename='', implname=''):
    ''' Stack function to select an implementation for the construction of
        objects of the class corresponding to basename. '''
    if not basename:
        return True, 'Replaceable classes in Bluesky:\n' + \
            ', '.join(Replaceable._replaceables)
    base = Replaceable._replaceables.get(basename.upper(), None)
    if not base:
        return False, f'Replaceable {basename} not found.'
    impls = base.derived()
    if not implname:
        return True, f'Current implementation for {basename}: {base._generator.__name__}\n' + \
            f'Available implementations for {basename}:\n' + \
            ', '.join(impls)

    impl = impls.get(base.__name__ if implname == 'BASE' else implname)
    if not impl:
        return False, f'Implementation {implname} not found for replaceable {basename}.'
    impl.select()
    return True, f'Selected implementation {implname} for replaceable {basename}'


def check_method(fun):
    ''' Check if passed function is a method of a ReplaceableSingleton. '''
    if inspect.ismethod(fun) and isinstance(fun.__self__, ReplaceableSingleton):
<<<<<<< HEAD
        print(f'Replacing method {fun.__name__}')
=======
>>>>>>> 02f2b759
        return fun.__self__._proxy._methodproxy(fun)
    return fun


class Methodproxy:
    ''' Proxy class for methods of replaceable singletons. '''

    def _notimplemented(self, *args, **kwargs):
        return False, f'The current {self._basename} implementation doesn\'t' +\
            f'provide this function (function was originally declared in {self._origimpl})'

    def __init__(self, fun):
        self._fun = fun
        self._origimpl = fun.__self__.__class__.__name__
        self._basename = fun.__self__.__class__._replaceable.__name__
        self.__defaults__ = fun.__defaults__

    def __call__(self, *args, **kwargs):
        return self._fun(*args, **kwargs)

    def _update(self, fun):
        self._fun = fun
        self.__defaults__ = fun.__defaults__

    def _reset(self):
        self._fun = self._notimplemented


class Proxy:
    ''' Proxy class for BlueSky replaceable singletons. '''
    def __init__(self):
<<<<<<< HEAD
        self._refobj = None
        self._proxied = list()
        self._wrappedmethods = dict()
=======
        self.__dict__['_refobj'] = None
        self.__dict__['_proxied'] = list()
        self.__dict__['_wrappedmethods'] = dict()

    def _selected(self):
        return self._refobj.__class__
>>>>>>> 02f2b759

    def _methodproxy(self, fun):
        ret = Methodproxy(fun)
        delattr(self, fun.__name__)
        self._proxied.remove(fun.__name__)
        self._wrappedmethods[fun.__name__] = ret
<<<<<<< HEAD
        setattr(self, fun.__name__, ret)
=======
        self.__dict__[fun.__name__] = ret
>>>>>>> 02f2b759
        return ret

    def _replace(self, refobj):
        # Replace our reference object
<<<<<<< HEAD
        self._refobj = refobj
=======
        self.__dict__['_refobj'] = refobj
>>>>>>> 02f2b759
        for name in self._proxied:
            delattr(self, name)
        self._proxied.clear()
        wrappedmethods = dict(self._wrappedmethods)
        # Copy all public methods of reference object
        for name, value in inspect.getmembers(refobj, callable):
            if name[0] != '_':
                wrapped = wrappedmethods.pop(name, None)
                if wrapped is None:
<<<<<<< HEAD
                    setattr(self, name, value)
=======
                    self.__dict__[name] = value
>>>>>>> 02f2b759
                    self._proxied.append(name)
                else:
                    wrapped._update(value)
        # Clear any remaining method wrappers
        for wrapped in wrappedmethods.values():
            wrapped._reset()

    def __getattr__(self, attr):
        return getattr(self._refobj, attr)

    def __setattr__(self, name, value):
        return setattr(self._refobj, name, value)


class ReplaceableMeta(type):
    ''' Meta class to equip replaceable classes with a generator object. '''
    def __init__(cls, clsname, bases, attrs):
        super().__init__(clsname, bases, attrs)
        if clsname not in ['Replaceable', 'ReplaceableSingleton']:
            cls._generator = cls
            # Keep track of the base replaceable class
            if cls._replaceable is None:
                # Register this class as a base replaceable class
                cls._replaceable = cls
                cls._replaceables[clsname.upper()] = cls

    def __call__(cls, *args, **kwargs):
        ret = object.__new__(cls._generator)
        ret.__init__(*args, **kwargs)
        return ret


class ReplaceableSingletonMeta(ReplaceableMeta):
    ''' Meta class to make replaceable classes singletons. '''
    def __init__(cls, clsname, bases, attrs):
        super().__init__(clsname, bases, attrs)
        cls._instance = None
        if clsname != 'ReplaceableSingleton' and cls._proxy is None:
            cls._proxy = Proxy()

    def __call__(cls, *args, **kwargs):
        # check if the current instance is the same as the selected class
        if cls._proxy._selected() is not cls.selected():
            # If not, reset the proxy object to the selected implementation,
            # and create the instance if it hasn't been created yet
            if cls.selected()._instance is None:
                cls.selected()._instance = super().__call__(*args, **kwargs)
            cls._proxy._replace(cls.selected()._instance)
        return cls._proxy


class Replaceable(metaclass=ReplaceableMeta):
    ''' Super class for BlueSky classes with replaceable implementations. '''
    _replaceables = dict()
    _replaceable = None
    _generator = None

    @classmethod
    def select(cls):
        ''' Select this class as generator. '''
        cls._replaceable._generator = cls

    @classmethod
    def selected(cls):
        ''' Return the selected implementation. '''
        return cls._replaceable._generator

    @classmethod
    def derived(cls):
        ''' Recursively find all derived classes of cls. '''
        ret = {cls.__name__.upper(): cls}
        for sub in cls.__subclasses__():
            ret.update(sub.derived())
        return ret


class ReplaceableSingleton(Replaceable, metaclass=ReplaceableSingletonMeta):
    '''
        Super class for BlueSky singleton classes with replaceable
        implementations.
    '''
    _instance = None
    _proxy = None

    @classmethod
    def select(cls):
        ''' Select this class as generator. '''
        cls._replaceable._generator = cls
        _ = cls()

    @classmethod
    def selected(cls):
        ''' Return the selected generator class. '''
        return cls._replaceable._generator<|MERGE_RESOLUTION|>--- conflicted
+++ resolved
@@ -36,10 +36,6 @@
 def check_method(fun):
     ''' Check if passed function is a method of a ReplaceableSingleton. '''
     if inspect.ismethod(fun) and isinstance(fun.__self__, ReplaceableSingleton):
-<<<<<<< HEAD
-        print(f'Replacing method {fun.__name__}')
-=======
->>>>>>> 02f2b759
         return fun.__self__._proxy._methodproxy(fun)
     return fun
 
@@ -71,38 +67,24 @@
 class Proxy:
     ''' Proxy class for BlueSky replaceable singletons. '''
     def __init__(self):
-<<<<<<< HEAD
-        self._refobj = None
-        self._proxied = list()
-        self._wrappedmethods = dict()
-=======
         self.__dict__['_refobj'] = None
         self.__dict__['_proxied'] = list()
         self.__dict__['_wrappedmethods'] = dict()
 
     def _selected(self):
         return self._refobj.__class__
->>>>>>> 02f2b759
 
     def _methodproxy(self, fun):
         ret = Methodproxy(fun)
         delattr(self, fun.__name__)
         self._proxied.remove(fun.__name__)
         self._wrappedmethods[fun.__name__] = ret
-<<<<<<< HEAD
-        setattr(self, fun.__name__, ret)
-=======
         self.__dict__[fun.__name__] = ret
->>>>>>> 02f2b759
         return ret
 
     def _replace(self, refobj):
         # Replace our reference object
-<<<<<<< HEAD
-        self._refobj = refobj
-=======
         self.__dict__['_refobj'] = refobj
->>>>>>> 02f2b759
         for name in self._proxied:
             delattr(self, name)
         self._proxied.clear()
@@ -112,11 +94,7 @@
             if name[0] != '_':
                 wrapped = wrappedmethods.pop(name, None)
                 if wrapped is None:
-<<<<<<< HEAD
-                    setattr(self, name, value)
-=======
                     self.__dict__[name] = value
->>>>>>> 02f2b759
                     self._proxied.append(name)
                 else:
                     wrapped._update(value)
