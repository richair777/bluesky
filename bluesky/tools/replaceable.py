--- conflicted
+++ resolved
@@ -5,29 +5,6 @@
 import inspect
 
 
-<<<<<<< HEAD
-class Methodproxy:
-    ''' Proxy class for methods of replaceable singletons. '''
-    def _notimplemented(self, *args, **kwargs):
-        return False, f'The current {self._basename} implementation doesn\'t' +\
-            f'provide this function (function was originally declared in {self._origimpl})'
-
-    def __init__(self, fun):
-        self._fun = fun
-        self._origimpl = fun.__self__.__class__.__name__
-        self._basename = fun.__self__.__class__._replaceable.__name__
-        self.__defaults__ = fun.__defaults__
-
-    def __call__(self, *args, **kwargs):
-        return self._fun(*args, **kwargs)
-
-    def _update(self, fun):
-        self._fun = fun
-        self.__defaults__ = fun.__defaults__
-
-    def _reset(self):
-        self._fun = self._notimplemented
-=======
 def reset():
     ''' Reset all replaceables to their default implementation. '''
     for base in Replaceable._replaceables.values():
@@ -54,7 +31,38 @@
         return False, f'Implementation {implname} not found for replaceable {basename}.'
     impl.select()
     return True, f'Selected implementation {implname} for replaceable {basename}'
->>>>>>> 7949ad12
+
+
+def check_method(fun):
+    ''' Check if passed function is a method of a ReplaceableSingleton. '''
+    if inspect.ismethod(fun) and isinstance(fun.__self__, ReplaceableSingleton):
+        print(f'Replacing method {fun.__name__}')
+        return fun.__self__._proxy._methodproxy(fun)
+    return fun
+
+
+class Methodproxy:
+    ''' Proxy class for methods of replaceable singletons. '''
+
+    def _notimplemented(self, *args, **kwargs):
+        return False, f'The current {self._basename} implementation doesn\'t' +\
+            f'provide this function (function was originally declared in {self._origimpl})'
+
+    def __init__(self, fun):
+        self._fun = fun
+        self._origimpl = fun.__self__.__class__.__name__
+        self._basename = fun.__self__.__class__._replaceable.__name__
+        self.__defaults__ = fun.__defaults__
+
+    def __call__(self, *args, **kwargs):
+        return self._fun(*args, **kwargs)
+
+    def _update(self, fun):
+        self._fun = fun
+        self.__defaults__ = fun.__defaults__
+
+    def _reset(self):
+        self._fun = self._notimplemented
 
 
 class Proxy:
@@ -134,14 +142,6 @@
     _replaceable = None
     _generator = None
 
-    @staticmethod
-    def check_method(fun):
-        ''' Check if passed function is a method of a ReplaceableSingleton. '''
-        if inspect.ismethod(fun) and isinstance(fun.__self__, ReplaceableSingleton):
-            print(f'Replacing method {fun.__name__}')
-            return fun.__self__._proxy._methodproxy(fun)
-        return fun
-
     @classmethod
     def select(cls):
         ''' Select this class as generator. '''
