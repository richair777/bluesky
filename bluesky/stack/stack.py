--- conflicted
+++ resolved
@@ -13,103 +13,10 @@
 # Register settings defaults
 settings.set_variable_defaults(start_location="EHAM", scenario_path="scenario")
 
-<<<<<<< HEAD
 # List of TMX commands not yet implemented in BlueSky
 tmxlist = ("BGPASAS", "DFFLEVEL", "FFLEVEL", "FILTCONF", "FILTTRED", "FILTTAMB",
            "GRAB", "HDGREF", "MOVIE", "NAVDB", "PREDASAS", "RENAME", "RETYPE",
            "SWNLRPASAS", "TRAFRECDT", "TRAFLOGDT", "TREACT", "WINDGRID")
-=======
-# Global variables
-cmddict = dict()  # Defined in stack.init
-
-#
-# Command synonym dictionary definea equivalent commands globally in stack
-#
-# Actual command definitions: see dictionary in def init(...) below
-#
-cmdsynon = {
-    "ADDAIRWAY": "ADDAWY",
-    "ASAS": "CDMETHOD",
-    "AWY": "POS",
-    "AIRPORT": "POS",
-    "AIRWAYS": "AIRWAY",
-    "BANKLIM": "BANK",
-    "CALL": "PCALL",
-    "CHDIR": "CD",
-    "COL": "COLOR",
-    "COLOUR": "COLOR",
-    "CONTINUE": "OP",
-    "CREATE": "CRE",
-    "CLOSE": "QUIT",
-    "DEBUG": "CALC",
-    "DELETE": "DEL",
-    "DELWP": "DELWPT",
-    "DELROUTE": "DELRTE",
-    "DIRECTTO": "DIRECT",
-    "DIRTO": "DIRECT",
-    "DISP": "SWRAD",
-    "END": "QUIT",
-    "EXIT": "QUIT",
-    "FWD": "FF",
-    "HEADING": "HDG",
-    "HMETH": "RMETHH",
-    "HRESOM": "RMETHH",
-    "HRESOMETH": "RMETHH",
-    "IMPL": "IMPLEMENTATION",
-    "IMPLEMENT": "IMPLEMENTATION",
-    "LINES": "POLYLINE",
-    "LOAD": "IC",
-    "OPEN": "IC",
-    "PAUSE": "HOLD",
-    "PLUGIN": "PLUGINS",
-    "PLUG-IN": "PLUGINS",
-    "PLUG-INS": "PLUGINS",
-    "POLYGON": "POLY",
-    "POLYLINES": "POLYLINE",
-    "PRINT": "ECHO",
-    "Q": "QUIT",
-    "RT": "REALTIME",
-    "RTF": "DTMULT",
-    "STOP": "QUIT",
-    "RUN": "OP",
-    "RUNWAYS": "POS",
-    "RESOFACH": "RFACH",
-    "RESOFACV": "RFACV",
-    "SAVE": "SAVEIC",
-    "SPEED": "SPD",
-    "START": "OP",
-    "TRAILS": "TRAIL",
-    "TURN": "HDG",
-    "VMETH": "RMETHV",
-    "VRESOM": "RMETHV",
-    "VRESOMETH": "RMETHV",
-    # Currently not implemented TMX comands trigger message on this
-    "BGPASAS": "TMX",
-    "DFFLEVEL": "TMX",
-    "FFLEVEL": "TMX",
-    "FILTCONF": "TMX",
-    "FILTTRED": "TMX",
-    "FILTTAMB": "TMX",
-    "GRAB": "TMX",
-    "HDGREF": "TMX",
-    "MOVIE": "TMX",
-    "NAVDB": "TMX",
-    "PREDASAS": "TMX",
-    "RENAME": "TMX",
-    "RETYPE": "TMX",
-    "SETTHR": "THR",
-    "SWNLRPASAS": "TMX",
-    "THROTTLE": "THR",
-    "TRAFRECDT": "TMX",
-    "TRAFLOGDT": "TMX",
-    "TREACT": "TMX",
-    # Use a scenario file with WIND commands to defin a grid and/or profiles
-    "WINDGRID": "TMX",
-    # Question mark is Help
-    "?": "HELP",
-}
-
->>>>>>> 7043b4fd
 
 # Stack data
 cmdstack = []  # The actual stack: Current commands to be processed
@@ -125,671 +32,8 @@
     """ Initialization of the default stack commands. This function is called
         at the initialization of the main simulation object."""
 
-<<<<<<< HEAD
     # Initialise base commands
     initbasecmds()
-=======
-    # Command dictionary with command as key, gives a list with:
-    #
-    #         command: [ helptext ,
-    #                    arglist ,
-    #                    function to call,
-    #                    description in one line ]
-    #
-    # Regarding the arglist:
-    #    - Separate aruments with a comma ","
-    #    - Enclose optional arguments with "[" and "]"
-    #    - Separate different argument type variants in one argument with "/"
-    #    - Repeat last one using "..." ,    (see e.g. WIND or POLY)
-    #
-    # Argtypes = syntax parsing (see below in this module for parsing):
-    #
-    #   acid      = aircraft id (text => index)
-    #   alt       = altitude (FL250, 25000  ft+. meters)
-    #   spd       = CAS or Mach (when <1)   => m/s
-    #   hdg       = heading in degrees
-    #
-    #   float     = plain float
-    #   int       = integer
-    #   txt       = text will be converted to upper case
-    #               (for keywords, navaids, flags, waypoints,acid etc)
-    #   word      = single, case sensitive word
-    #   string    = case sensitive string
-    #   on/off    = text => boolean
-    #
-    #   latlon    = converts acid, wpt, airport etc => lat,lon (deg) so 2 args!
-    #   wpt       = converts postext or lat,lon into a text string,
-    #               to be used as named waypoint
-    #   wpinroute = text string with name of waypoint in route
-    #   pandir    = text with LEFT, RIGHT, UP/ABOVE or DOWN
-    #
-    # Below this dictionary also a dictionary of synonym commands is given
-    #
-    # --------------------------------------------------------------------
-    commands = {
-        "ADDNODES": [
-            "ADDNODES number",
-            "int",
-            bs.net.addnodes,
-            "Add a simulation instance/node",
-        ],
-        "ADDWPT": [
-            "ADDWPT acid, (wpname/lat,lon/FLYBY/FLYOVER/ TAKEOFF,APT/RWY),[alt,spd,afterwp]",
-            "acid,wpt/txt,[alt,spd,wpinroute,wpinroute]",
-            #
-            # lambda *arg: short-hand for using function output as argument, equivalent with:
-            #
-            # def fun(idx, args):
-            #     return bs.traf.ap.route[idx].addwptStack(idx, *args)
-            # fun(idx,*args)
-            #
-            lambda idx, *args: bs.traf.ap.route[idx].addwptStack(idx, *args),
-            "Add a waypoint to route of aircraft (FMS)",
-        ],
-        "AFTER": [
-            "acid AFTER afterwp ADDWPT (wpname/lat,lon),[alt,spd]",
-            "acid,wpinroute,txt,wpt,[alt,spd]",
-            lambda idx, *args: bs.traf.ap.route[idx].afteraddwptStack(idx, *args),
-            "After waypoint, add a waypoint to route of aircraft (FMS)",
-        ],
-        "AIRWAY": [
-            "AIRWAY wp/airway",
-            "txt",
-            bs.traf.airwaycmd,
-            "Get info on airway or connections of a waypoint",
-        ],
-        "ALT": [
-            "ALT acid, alt, [vspd]",
-            "acid,alt,[vspd]",
-            bs.traf.ap.selaltcmd,
-            "Altitude command (autopilot)",
-        ],
-        "AT": [
-            "acid AT wpname [DEL] SPD/ALT [spd/alt]",
-            "acid,wpinroute,[txt,txt]",
-            lambda idx, *args: bs.traf.ap.route[idx].atwptStack(idx, *args),
-            "Edit, delete or show spd/alt constraints at a waypoint in the route",
-        ],
-        "ATALT": [
-            "acid ATALT alt cmd ",
-            "acid,alt,string",
-            bs.traf.cond.ataltcmd,
-            "When a/c at given altitude , execute a command cmd",
-        ],
-        "ATSPD": [
-            "acid ATSPD spd cmd ",
-            "acid,spd,string",
-            bs.traf.cond.atspdcmd,
-            "When a/c reaches given speed, execute a command cmd",
-        ],
-        "BANK": [
-            "BANK bankangle[deg]",
-            "acid,[float]",
-            bs.traf.setbanklim,
-            "Set or show bank limit for this vehicle",
-        ],
-        "BATCH": [
-            "BATCH filename",
-            "string",
-            bs.sim.batch,
-            "Start a scenario file as batch simulation",
-        ],
-
-        "BEFORE": [
-            "acid BEFORE beforewp ADDWPT (wpname/lat,lon),[alt,spd]",
-            "acid,wpinroute,txt,wpt,[alt,spd]",
-            lambda idx, *args: bs.traf.ap.route[idx].beforeaddwptStack(idx, *args),
-            "Before waypoint, add a waypoint to route of aircraft (FMS)",
-        ],
-        "BLUESKY": ["BLUESKY", "", singbluesky, "Sing"],
-        "BENCHMARK": [
-            "BENCHMARK [scenfile,time]",
-            "[string,time]",
-            bs.sim.benchmark,
-            "Run benchmark",
-        ],
-        "BOX": [
-            "BOX name,lat,lon,lat,lon,[top,bottom]",
-            "txt,latlon,latlon,[alt,alt]",
-            lambda name, *coords: areafilter.defineArea(
-                name, "BOX", coords[:4], *coords[4:]
-            ),
-            "Define a box-shaped area",
-        ],
-        "CALC": [
-            "CALC expression",
-            "string",
-            calculator,
-            "Simple in-line math calculator, evaluates expression",
-        ],
-        "CD": [
-            "CD [path]",
-            "[word]",
-            setscenpath,
-            "Change to a different scenario folder",
-        ],
-        "CDMETHOD": [
-            "CDMETHOD [method]",
-            "[txt]",
-            bs.traf.cd.setmethod,
-            "Set conflict detection method",
-        ],
-        "CIRCLE": [
-            "CIRCLE name,lat,lon,radius,[top,bottom]",
-            "txt,latlon,float,[alt,alt]",
-            lambda name, *coords: areafilter.defineArea(
-                name, "CIRCLE", coords[:3], *coords[3:]
-            ),
-            "Define a circle-shaped area",
-        ],
-        "COLOR": [
-            "COLOR name,color (named color or r,g,b)",
-            "txt,color",
-            bs.scr.color,
-            "Set a custom color for an aircraft or shape",
-        ],
-        "CRE": [
-            "CRE acid,type,lat,lon,hdg,alt,spd",
-            "txt,txt,latlon,hdg,alt,spd",
-            lambda acid, actype, lat, lon, hdg, alt, spd: bs.traf.create(
-                1, actype, alt, spd, None, lat, lon, hdg, acid
-            ),
-            "Create an aircraft",
-        ],
-        "CRECONFS": [
-            "CRECONFS id, type, targetid, dpsi, cpa, tlos_hor, dH, tlos_ver, spd",
-            "txt,txt,acid,hdg,float,time,[alt,time,spd]",
-            bs.traf.creconfs,
-            "Create an aircraft that is in conflict with 'targetid'",
-        ],
-        "CRELOG": [
-            "CRELOG LOGNAME, [dt,header]",
-            "txt,[float,string]",
-            datalog.crelog,
-            "Create a new data logger.",
-        ],
-        "DATE": [
-            "DATE [day,month,year,HH:MM:SS.hh]",
-            "[int,int,int,txt]",
-            lambda *args: bs.sim.setutc(*args),
-            "Set simulation date",
-        ],
-        "DEFWPT": [
-            "DEFWPT wpname,lat,lon,[FIX/VOR/DME/NDB]",
-            "txt,latlon,[txt,txt,txt]",
-            bs.navdb.defwpt,
-            "Define a waypoint only for this scenario/run",
-        ],
-        "DEL": [
-            "DEL acid/ALL/WIND/shape",
-            "acid/txt,...",
-            lambda *a: bs.traf.wind.clear()
-            if isinstance(a[0], str) and a[0] == "WIND"
-            else areafilter.deleteArea(a[0])
-            if isinstance(a[0], str)
-            else bs.traf.groups.delgroup(a[0])
-            if hasattr(a[0], "groupname")
-            else bs.traf.delete(a),
-            "Delete command (aircraft, wind, area)",
-        ],
-        "DELAY": [
-            "DELAY time offset, COMMAND+ARGS",
-            "time,string",
-            lambda time, *args: sched_cmd(time, args, relative=True),
-            "Add a delayed command to stack",
-        ],
-        "DELRTE": [
-            "DELRTE acid",
-            "acid",
-            lambda idx: bs.traf.ap.route[idx].delrte(idx),
-            "Delete for this a/c the complete route/dest/orig (FMS)",
-        ],
-        "DELWPT": [
-            "DELWPT acid,wpname",
-            "acid,wpinroute",
-            lambda idx, wpname: bs.traf.ap.route[idx].delwpt(wpname, idx),
-            "Delete a waypoint from a route (FMS)",
-        ],
-        "DEST": [
-            "DEST acid, latlon/airport",
-            "acid,wpt/latlon",
-            lambda idx, *args: bs.traf.ap.setdestorig("DEST", idx, *args),
-            "Set destination of aircraft, aircraft wil fly to this airport",
-        ],
-        "DIRECT": [
-            "DIRECT acid wpname",
-            "acid,txt",
-            lambda idx, wpname: bs.traf.ap.route[idx].direct(idx, wpname),
-            "Go direct to specified waypoint in route (FMS)",
-        ],
-        "DIST": [
-            "DIST lat0, lon0, lat1, lon1",
-            "latlon,latlon",
-            distcalc,
-            "Distance and direction calculation between two positions",
-        ],
-        "DOC": [
-            "DOC [command]",
-            "[txt]",
-            bs.scr.show_cmd_doc,
-            "Show extended help window for given command, or the main documentation page if no command is given.",
-        ],
-        "DT": [
-            "DT [dt] OR [target,dt]",
-            "[float/txt,float]",
-            lambda *args: simtime.setdt(*reversed(args)),
-            "Set simulation time step",
-        ],
-        "DTLOOK": [
-            "DTLOOK [time]",
-            "[float]",
-            bs.traf.cd.setdtlook,
-            "Set lookahead time in seconds for conflict detection",
-        ],
-        "DTMULT": [
-            "DTMULT multiplier",
-            "float",
-            bs.sim.set_dtmult,
-            "Sel multiplication factor for fast-time simulation",
-        ],
-        "DTNOLOOK": [
-            "DTNOLOOK [time]",
-            "[float]",
-            bs.traf.cd.setdtnolook,
-            "Set interval for conflict detection",
-        ],
-        "DUMPRTE": [
-            "DUMPRTE acid",
-            "acid",
-            lambda idx: bs.traf.ap.route[idx].dumpRoute(idx),
-            "Write route to output/routelog.txt",
-        ],
-        "ECHO": [
-            "ECHO txt",
-            "string",
-            bs.scr.echo,
-            "Show a text in command window for user to read",
-        ],
-        "ENG": [
-            "ENG acid,[engine_id]",
-            "acid,[txt]",
-            bs.traf.perf.engchange,
-            "Specify a different engine type",
-        ],
-        "FF": [
-            "FF [timeinsec]",
-            "[time]",
-            bs.sim.fastforward,
-            "Fast forward the simulation",
-        ],
-        "FILTERALT": [
-            "FILTERALT ON/OFF,[bottom,top]",
-            "bool,[alt,alt]",
-            bs.scr.filteralt,
-            "Display aircraft on only a selected range of altitudes",
-        ],
-        "FIXDT": [
-            "FIXDT ON/OFF [tend]",
-            "onoff,[time]",
-            lambda flag, *args: bs.sim.ff(*args) if flag else bs.op(),
-            "Legacy function for TMX compatibility",
-        ],
-        "GETWIND": [
-            "GETWIND lat,lon,[alt]",
-            "latlon,[alt]",
-            bs.traf.wind.get,
-            "Get wind at a specified position (and optionally at altitude)",
-        ],
-        "GROUP": [
-            "GROUP [grname, (areaname OR acid,...) ]",
-            "[txt,acid/txt,...]",
-            bs.traf.groups.group,
-            "Add aircraft to a group. OR all aircraft in given area.\n"
-            + "Returns list of groups when no argument is passed.\n"
-            + "Returns list of aircraft in group when only a groupname is passed.\n"
-            + "A group is created when a group with the given name doesn't exist yet.",
-        ],
-        "HDG": [
-            "HDG acid,hdg (deg,True)",
-            "acid,float",
-            bs.traf.ap.selhdgcmd,
-            "Heading command (autopilot)",
-        ],
-        "HELP": [
-            "HELP [command]/pdf/ >filename",
-            "[txt]",
-            lambda *args: bs.scr.echo(showhelp(*args)),
-            "Show help on a command, show pdf or write list of commands to file",
-        ],
-        "HOLD": ["HOLD", "", bs.sim.hold, "Pause(hold) simulation"],
-        "IC": [
-            "IC [IC/filename]",
-            "[string]",
-            ic,
-            "Initial condition: (re)start simulation and open scenario file",
-        ],
-        "IMPLEMENTATION": [
-            "IMPLEMENTATION [base, implementation]",
-            "[txt,txt]",
-            replaceable.select_implementation,
-            "Select an alternate implementation for a Bluesky base class"
-        ],
-        "INSEDIT": [
-            "INSEDIT txt",
-            "string",
-            bs.scr.cmdline,
-            "Insert text op edit line in command window",
-        ],
-        "LEGEND": [
-            "LEGEND label1, ..., labeln",
-            "word,...",
-            lambda *labels: plotter.legend(labels),
-            "Add a legend to the last created plot",
-        ],
-        "LINE": [
-            "LINE name,lat,lon,lat,lon",
-            "txt,latlon,latlon",
-            lambda name, *coords: areafilter.defineArea(name, "LINE", coords),
-            "Draw a line on the radar screen",
-        ],
-        "LISTRTE": [
-            "LISTRTE acid, [pagenr]",
-            "acid,[int]",
-            lambda idx, *args: bs.traf.ap.route[idx].listrte(idx, *args),
-            "Show list of route in window per page of 5 waypoints",
-        ],
-        "LNAV": [
-            "LNAV acid,[ON/OFF]",
-            "acid,[onoff]",
-            bs.traf.ap.setLNAV,
-            "LNAV (lateral FMS mode) switch for autopilot",
-        ],
-        "LSVAR": [
-            "LSVAR path.to.variable",
-            "[word]",
-            ve.lsvar,
-            "Inspect any variable in a bluesky simulation",
-        ],
-        "MAKEDOC": [
-            "MAKEDOC",
-            "",
-            makedoc,
-            "Make markdown templates for all stack functions that don't have a doc page yet.",
-        ],
-        "MCRE": [
-            "MCRE n, [type/*, alt/*, spd/*, dest/*]",
-            "int,[txt,alt,spd,txt]",
-            bs.traf.create,
-            "Multiple random create of n aircraft in current view",
-        ],
-        "MOVE": [
-            "MOVE acid,lat,lon,[alt,hdg,spd,vspd]",
-            "acid,latlon,[alt,hdg,spd,vspd]",
-            bs.traf.move,
-            "Move an aircraft to a new position",
-        ],
-        "ND": [
-            "ND acid",
-            "txt",
-            bs.scr.shownd,
-            "Show navigation display with CDTI"
-        ],
-        "NOISE": [
-            "NOISE [ON/OFF]",
-            "[onoff]",
-            bs.traf.setnoise,
-            "Turbulence/noise switch",
-        ],
-        "NOM": [
-            "NOM acid",
-            "acid",
-            bs.traf.nom,
-            "Set nominal acceleration for this aircraft (perf model)",
-        ],
-        "NORESO": [
-            "NORESO [acid]",
-            "[acid]",
-            bs.traf.cr.setnoreso,
-            "Switch on/off conflict resolution for one or more aircraft",
-        ],
-        "OP": [
-            "OP",
-            "",
-            bs.sim.op,
-            "Start/Run simulation or continue after hold"
-        ],
-        "ORIG": [
-            "ORIG acid, latlon/airport",
-            "acid,wpt/latlon",
-            lambda *args: bs.traf.ap.setdestorig("ORIG", *args),
-            "Set origin airport of aircraft",
-        ],
-        "PERF": [
-            "PERF acid",
-            "acid",
-            bs.traf.perf.show_performance,
-            "Show aircraft perfromance parameters",
-        ],
-        "PAN": [
-            "PAN latlon/acid/airport/waypoint/LEFT/RIGHT/ABOVE/DOWN",
-            "pandir/latlon",
-            bs.scr.pan,
-            "Pan screen (move view) to a waypoint, direction or aircraft",
-        ],
-        "PCALL": [
-            "PCALL filename [REL/ABS/args]",
-            "word,[word,...]",
-            pcall,
-            "Call commands in another scenario file, %0, %1 etc specify arguments in called file",
-        ],
-        "PLOT": [
-            "PLOT [x], y [,dt,color,figure]",
-            "[word,word,float,txt,int]",
-            plotter.plot,
-            "Create a graph of variables x versus y.",
-        ],
-        "PLUGINS": [
-            "PLUGINS LIST or PLUGINS LOAD/REMOVE plugin ",
-            "[txt,txt]",
-            plugin.manage,
-            "List all plugins, load a plugin, or remove a loaded plugin.",
-        ],
-        "POLY": [
-            "POLY name,[lat,lon,lat,lon, ...]",
-            "txt,[latlon,...]",
-            lambda name, *coords: areafilter.defineArea(name, "POLY", coords),
-            "Define a polygon-shaped area",
-        ],
-        "POLYALT": [
-            "POLYALT name,top,bottom,lat,lon,lat,lon, ...",
-            "txt,alt,alt,latlon,...",
-            lambda name, top, bottom, *coords: areafilter.defineArea(
-                name, "POLYALT", coords, top, bottom
-            ),
-            "Define a polygon-shaped area in 3D: between two altitudes",
-        ],
-        "POLYLINE": [
-            "POLYLINE name,lat,lon,lat,lon,...",
-            "txt,latlon,...",
-            lambda name, *coords: areafilter.defineArea(name, "LINE", coords),
-            "Draw a multi-segment line on the radar screen",
-        ],
-        "POS": [
-            "POS acid/waypoint",
-            "acid/wpt",
-            bs.traf.poscommand,
-            "Get info on aircraft, airport or waypoint",
-        ],
-        "PRIORULES": [
-            "PRIORULES [ON/OFF PRIOCODE]",
-            "[onoff, txt]",
-            bs.traf.cr.setprio,
-            "Define priority rules (right of way) for conflict resolution",
-        ],
-        "QUIT": ["QUIT", "", bs.sim.stop, "Quit program/Stop simulation"],
-        "REALTIME": [
-            "REALTIME [ON/OFF]",
-            "[bool]",
-            bs.sim.realtime,
-            "En-/disable realtime running allowing a variable timestep."],
-        "RESET": ["RESET", "", bs.sim.reset, "Reset simulation"],
-        "RFACH": [
-            "RFACH [factor]",
-            "[float]",
-            bs.traf.cr.setresofach,
-            "Set resolution factor horizontal (to maneuver only a fraction of a resolution vector)",
-        ],
-        "RFACV": [
-            "RFACV [factor]",
-            "[float]",
-            bs.traf.cr.setresofacv,
-            "Set resolution factor vertical (to maneuver only a fraction of a resolution vector)",
-        ],
-        "RESO": [
-            "RESO [method]",
-            "[txt]",
-            bs.traf.cr.setmethod,
-            "Set resolution method",
-        ],
-        "RESOOFF": [
-            "RESOOFF [acid]",
-            "[acid]",
-            bs.traf.cr.setresooff,
-            "Switch for conflict resolution module",
-        ],
-        "RTA": [
-            "RTA acid,wpinroute,RTAtime",
-            "acid,wpinroute,txt",
-            lambda idx, *args: bs.traf.ap.route[idx].SetRTA(idx, *args),
-            "Set required time of arrival (RTA) at waypoint in route",
-        ],
-        "SAVEIC": [
-            "SAVEIC filename/EXCEPT NONE/cmds",
-            "[string]",
-            saveic,
-            "Save current situation as IC in filename or specify commands to exclude (like default display commands)",
-        ],
-        "SCHEDULE": [
-            "SCHEDULE time, COMMAND+ARGS",
-            "time,string",
-            lambda time, *args: sched_cmd(time, args, relative=False),
-            "Schedule a stack command at a given time",
-        ],
-        "SCEN": [
-            "SCEN scenname",
-            "string",
-            scenarioinit,
-            "Give current situation a scenario name",
-        ],
-        "SEED": [
-            "SEED value",
-            "int",
-            setSeed,
-            "Set seed for all functions using a randomizer (e.g.mcre,noise)",
-        ],
-        "SPD": [
-            "SPD acid,spd (CAS-kts/Mach)",
-            "acid,spd",
-            bs.traf.ap.selspdcmd,
-            "Speed command (autopilot)",
-        ],
-        "SSD": [
-            "SSD ALL/CONFLICTS/OFF or SSD acid0, acid1, ...",
-            "txt,[...]",
-            lambda *args: bs.scr.feature("SSD", args),
-            "Show state-space diagram (=conflict prevention display/predictive ASAS)",
-        ],
-        "SWRAD": [
-            "SWRAD GEO/GRID/APT/VOR/WPT/LABEL/ADSBCOVERAGE/TRAIL/POLY [dt]/[value]",
-            "txt,[float]",
-            bs.scr.feature,
-            "Switch on/off elements and background of map/radar view",
-        ],
-        "SYMBOL": ["SYMBOL", "", bs.scr.symbol, "Toggle aircraft symbol"],
-        "SYN": [
-            " SYN: Possible subcommands: HELP, SIMPLE, SIMPLED, DIFG, SUPER,"
-            + "MATRIX, FLOOR, TAKEOVER, WALL, ROW, COLUMN, DISP",
-            "txt,[...]",
-            syn.process,
-            "Macro for generating synthetic (geometric) traffic scenarios",
-        ],
-        "THR": [
-            "THR acid, IDLE/0.0/throttlesetting/1.0/AUTO(default)",
-            "acid[,txt]",
-            bs.traf.setthrottle,
-            "Set throttle or autotothrottle(default)",
-        ],
-        "TIME": [
-            "TIME RUN(default) / HH:MM:SS.hh / REAL / UTC ",
-            "[txt]",
-            bs.sim.setutc,
-            "Set simulated clock time",
-        ],
-        "TMX": [
-            "TMX",
-            "",
-            lambda: bs.scr.echo("TMX command " + orgcmd + " not (yet?) implemented."),
-            "Stub for not implemented TMX commands",
-        ],
-        "TRAIL": [
-            "TRAIL ON/OFF, [dt] OR TRAIL acid color",
-            "[acid/bool],[float/txt]",
-            bs.traf.trails.setTrails,
-            "Toggle aircraft trails on/off",
-        ],
-        "UNGROUP": [
-            "UNGROUP grname, acid",
-            "txt,acid,...",
-            bs.traf.groups.ungroup,
-            "Remove aircraft from a group",
-        ],
-        "VNAV": [
-            "VNAV acid,[ON/OFF]",
-            "acid,[onoff]",
-            bs.traf.ap.setVNAV,
-            "Switch on/off VNAV mode, the vertical FMS mode (autopilot)",
-        ],
-        "VS": [
-            "VS acid,vspd (ft/min)",
-            "acid,vspd",
-            bs.traf.ap.selvspdcmd,
-            "Vertical speed command (autopilot)",
-        ],
-        "WIND": [
-            "WIND lat,lon,alt/*,dir,spd,[alt,dir,spd,alt,...]",
-            # last 3 args are repeated
-            "latlon,[alt],float,float,...,...,...",
-            bs.traf.wind.add,
-            "Define a wind vector as part of the 2D or 3D wind field",
-        ],
-        "ZONEDH": [
-            "ZONEDH [height]",
-            "[float]",
-            bs.traf.cd.sethpz,
-            "Set half of the vertical protected zone dimensions in ft",
-        ],
-        "ZONER": [
-            "ZONER [radius]",
-            "[float]",
-            bs.traf.cd.setrpz,
-            "Set the radius of the horizontal protected zone dimensions in nm",
-        ],
-        "ZOOM": [
-            "ZOOM IN/OUT or factor",
-            "float/txt",
-            lambda a: bs.scr.zoom(1.4142135623730951)
-            if a == "IN"
-            else bs.scr.zoom(0.7071067811865475)
-            if a == "OUT"
-            else bs.scr.zoom(a, True),
-            "Zoom display in/out, you can also use +++ or -----",
-        ],
-    }
-
-    append_commands(commands)
->>>>>>> 7043b4fd
-
-    # --------------------------------------------------------------------
 
     # Display Help text on start of program
     stack("ECHO BlueSky Console Window: Enter HELP or ? for info.\n"
