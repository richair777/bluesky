--- conflicted
+++ resolved
@@ -84,7 +84,6 @@
 
 
 cmdstack  = []
-sender_id   = None
 
 scenname  = ""
 scenfile  = ""
@@ -693,33 +692,21 @@
     stack("ZOOM 0.4")
 
 
-def sender():
-    ''' Return the sender of the currently executed stack command.
-        If there is no sender id (e.g., when the command originates
-        from a scenario file), None is returned. '''
-    return sender_id
-
 def get_scenname():
-    ''' Return the name of the current scenario.
-        This is either the name defined by the SCEN command,
-        or otherwise the filename of the scenario. '''
     return scenname
 
 
 def get_scendata():
-    ''' Return the scenario data that was loaded from a scenario file. '''
     return scentime, scencmd
 
 
 def set_scendata(newtime, newcmd):
-    ''' Set the scenario data. This is used by the batch logic. '''
     global scentime, scencmd
     scentime = newtime
     scencmd  = newcmd
 
 
 def scenarioinit(name):
-    ''' Implementation of the SCEN stack command. '''
     global scenname
     scenname = name
     return True, 'Starting scenario ' + name
@@ -867,13 +854,11 @@
 
 
 def setSeed(value):
-    ''' Function that implements the SEED stack command. '''
     seed(value)
     np.random.seed(value)
 
 
 def reset():
-    ''' Reset the stack. '''
     global scentime, scencmd, scenname
 
     scentime = []
@@ -881,16 +866,15 @@
     scenname = ''
 
 
-def stack(cmdline, cmdsender=None):
-    ''' Stack one or more commands separated by ";" '''
+def stack(cmdline, sender_id=None):
+    # Stack one or more commands separated by ";"
     cmdline = cmdline.strip()
-    if cmdline:
+    if len(cmdline) > 0:
         for line in cmdline.split(';'):
-            cmdstack.append((line, cmdsender))
+            cmdstack.append((line, sender_id))
 
 
 def sched_cmd(time, args, relative=False):
-    ''' Function that implements the SCHEDULE and DELAY commands. '''
     tostack = ','.join(args)
     # find spot in time list corresponding to passed time, get idx
     # insert time at idx in scentime, insert cmd at idx in scencmd
@@ -927,16 +911,16 @@
         ext = '.scn'
 
     # The entire filename, possibly with added path and extension
-    fname_full = os.path.join(path, scenname + ext)
-
-    print("Opening " + fname_full)
+    scenfile = os.path.join(path, scenname + ext)
+
+    print("Opening "+scenfile)
 
     # If timestamps in file should be interpreted as relative we need to add
     # the current simtime to every timestamp
     t_offset = bs.sim.simt if absrel == 'REL' else 0.0
 
-    if not os.path.exists(fname_full):
-        return False, "Error: cannot find file: " + fname_full
+    if not os.path.exists(scenfile):
+        return False, "Error: cannot find file: " + scenfile
 
     # Split scenario file line in times and commands
     if not mergeWithExisting:
@@ -946,7 +930,7 @@
         scentime = []
         scencmd  = []
 
-    with open(fname_full, 'r') as fscen:
+    with open(scenfile, 'r') as fscen:
         for line in fscen:
             if len(line.strip()) > 12 and line[0] != "#":
                 # Try reading timestamp and command
@@ -973,11 +957,10 @@
 
 
 def ic(filename=''):
-    ''' Function implementing the IC stack command. '''
     global scenfile, scenname
 
     # Get the filename of new scenario
-    if not filename:
+    if filename == '':
         filename = bs.scr.show_file_dialog()
 
     # Clean up filename
@@ -987,10 +970,6 @@
     if filename:
         bs.sim.reset()
         result = openfile(filename)
-<<<<<<< HEAD
-
-=======
->>>>>>> d56b3bff
         if result:
             scenfile    = filename
             scenname, _ = os.path.splitext(os.path.basename(filename))
@@ -1007,15 +986,16 @@
 
 
 def checkfile(simt):
-    ''' Check if commands from the scenario buffer need to be stacked. '''
+    # Empty command buffer when it's time
     while len(scencmd) > 0 and simt >= scentime[0]:
         stack(scencmd[0])
         del scencmd[0]
         del scentime[0]
 
+    return
+
 
 def saveic(fname):
-    ''' Save the current traffic realization in a scenario file. '''
     # Add extension .scn if not already present
     if fname.lower().find(".scn") < 0:
         fname = fname + ".scn"
@@ -1135,7 +1115,7 @@
 
 def process():
     """process and empty command stack"""
-    global sender_id
+
     # Process stack of commands
     for (line, sender_id) in cmdstack:
         #debug       print "stack is processing:",line
@@ -1165,94 +1145,10 @@
 
         if stackfun:
             # Look up command in dictionary to get string with argtypes andhelp texts
-<<<<<<< HEAD
-            helptext, argtypelist, function = cmddict[cmd][:3]
-
-            # Make list of argtypes and whether entering an argument is optional
-            argtypes = []
-            argisopt = []
-
-            # Process and reduce arglist from left to right
-            # First cut at square brackets, then take separate argument types
-            while len(argtypelist) > 0:
-                opt = (argtypelist[0] == '[')
-                cut = argtypelist.find(']') if opt else \
-                      argtypelist.find('[') if '[' in argtypelist else \
-                      len(argtypelist)
-
-                types = argtypelist[:cut].strip('[,]').split(',')
-                argtypes += types
-                argisopt += len(types) * [opt]
-                argtypelist = argtypelist[cut:].lstrip(',]')
-
-            # Check if at least the number of mandatory arguments is given,
-            # by finding the last argument that is not optional.
-            if False in argisopt:
-                minargs = len(argisopt) - argisopt[::-1].index(False)
-                if numargs < minargs:
-                    bs.scr.echo("Syntax error: Too few arguments")
-                    bs.scr.echo(line)
-                    bs.scr.echo(helptext)
-                    continue
-
-            # Special case: single text string argument: case sensitive,
-            # possibly with spaces/newlines pass the original
-            if argtypes == ['string']:
-                arglist = [line[len(orgcmd) + 1:]]
-
-            else:
-                # Start with a fresh argument parser for each command
-                parser  = Argparser()
-                arglist = []
-                curtype = 0
-                curarg  = 0
-
-                # Iterate over list of argument types & arguments
-                while curtype < len(argtypes) and curarg < len(args) and not synerr:
-                    # Optional repeat with "...", e.g. for lat/lon list for polygon
-                    if argtypes[curtype][:3] == '...':
-                        repeatsize = len(argtypes) - curtype
-                        curtype = curtype - repeatsize
-                    argtype    = argtypes[curtype].strip().split('/')
-
-                    # Save error messages from argument parsing for each possible type for this field
-                    errors = ''
-                    # Go over all argtypes separated by "/" in this place in the command line
-                    for i, argtypei in enumerate(argtype):
-                        # Try to parse the argument for the given argument type
-                        # First successful parsing is used!
-                        if parser.parse(argtypei, curarg, args):
-                            # No value = None when this is allowed because it is an optional argument
-                            if parser.result[0] is None and argisopt[curtype] is False:
-                                synerr = True
-                                bs.scr.echo('No value given for mandatory argument ' + argtypes[curtype])
-                                break
-                            arglist += parser.result
-                            curarg  += parser.argstep
-                            break
-                        # No success yet with this type (maybe we can try other ones)
-                        else:
-                            # Store the error message and see if there are alternatives
-                            errors += parser.error + '\n'
-                            if i < len(argtype) - 1:
-                                # We have alternative argument formats that we can try
-                                continue
-                            else:
-                                # No more types to check: print error message
-                                synerr = True
-                                bs.scr.echo('Syntax error processing "' + args[curarg] + '":')
-                                bs.scr.echo(errors[:-1]) # leave out last newline
-                                bs.scr.echo(helptext)
-                                print("Error in processing arguments:")
-                                print(line)
-
-                    curtype += 1
-=======
             helptext, argtypes, argisopt, function = stackfun[:4]
 
             # Start with a fresh argument parser for each command
             parser  = Argparser(argtypes, argisopt, args)
->>>>>>> d56b3bff
 
             # Call function return flag,text
             # flag: indicates sucess
@@ -1260,46 +1156,27 @@
             if parser.parse():
                 results = function(*parser.arglist)  # * = unpack list to call arguments
                 if isinstance(results, bool):  # Only flag is returned
-<<<<<<< HEAD
-                    synerr = not results
-                    if synerr:
-                        if numargs <= 0 or curarg < len(args) and args[curarg] == "?":
-                            bs.scr.echo(helptext)
-=======
                     if not results:
                         if not args:
                             bs.scr.echo(helptext, sender_id)
->>>>>>> d56b3bff
                         else:
-                            bs.scr.echo("Syntax error: " + helptext)
-
-<<<<<<< HEAD
-                elif isinstance(results, tuple) and len(results) > 0:
-                    synerr = not results[0]
-                    if synerr:
-                        bs.scr.echo("Syntax error: " + (helptext if len(results) < 2 else ""))
-=======
+                            bs.scr.echo("Syntax error: " + helptext, sender_id)
+
                 elif isinstance(results, tuple) and results:
                     if not results[0]:
                         bs.scr.echo("Syntax error: " + (helptext if len(results) < 2 else ""), sender_id)
->>>>>>> d56b3bff
                     # Maybe there is also an error/info message returned?
                     if len(results) >= 2:
                         prefix = "" if results[0] == bs.SIMPLE_ECHO \
                             else "{}: ".format(cmd)
-                        bs.scr.echo("{}{}".format(prefix, results[1]))
-
-<<<<<<< HEAD
-            else:  # synerr:
-                bs.scr.echo("Syntax error: " + helptext)
-=======
+                        bs.scr.echo("{}{}".format(prefix, results[1]), sender_id)
+
             else:  # syntax error:
                 bs.scr.echo(parser.error)
                 bs.scr.echo(helptext, sender_id)
                 print("Error in processing arguments:")
                 print(line)
                 continue
->>>>>>> d56b3bff
 
         #----------------------------------------------------------------------
         # ZOOM command (or use ++++  or --  to zoom in or out)
@@ -1313,15 +1190,10 @@
         # Command not found
         #-------------------------------------------------------------------
         else:
-<<<<<<< HEAD
-            if numargs == 0:
-                bs.scr.echo("Unknown command or aircraft: " + cmd)
-=======
             if not args:
                 bs.scr.echo("Unknown command or aircraft: " + cmd, sender_id)
->>>>>>> d56b3bff
             else:
-                bs.scr.echo("Unknown command: " + cmd)
+                bs.scr.echo("Unknown command: " + cmd, sender_id)
 
         #**********************************************************************
         #======================  End of command branches ======================
