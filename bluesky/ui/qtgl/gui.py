--- conflicted
+++ resolved
@@ -234,19 +234,8 @@
             # Update pan/zoom to simulation thread only when the pan/zoom gesture is finished
             elif (event.type() == QEvent.MouseButtonRelease or event.type() == QEvent.TouchEnd) and self.panzoomchanged:
                 self.panzoomchanged = False
-<<<<<<< HEAD
                 io.send_event(b'PANZOOM', dict(pan=(self.radarwidget.panlat, self.radarwidget.panlon),
-                                               zoom=self.radarwidget.zoom, absolute=True))
-=======
-                pz = PanZoomEvent(pan=(self.radarwidget.panlat, self.radarwidget.panlon), zoom=self.radarwidget.zoom, absolute=True)
-                pz.ar = self.radarwidget.ar
-                manager.sendEvent(pz)
-
-            # If we've just processed a change to pan and/or zoom, send the event to the radarwidget
-            if panzoom is not None:
-                self.panzoomchanged = True
-                return self.radarwidget.event(panzoom)
->>>>>>> 0050124b
+                                               zoom=self.radarwidget.zoom, ar=self.radarwidget.ar, absolute=True))
 
         # Send all key presses directly to the main window
         if event.type() == QEvent.KeyPress:
