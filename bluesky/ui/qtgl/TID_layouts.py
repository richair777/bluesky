<<<<<<< HEAD
import bluesky as bs
from bluesky.ui.qtgl import console
=======
from bluesky.ui.qtgl.TIDS.APP import *

"""
Start window
"""


start = [['a1',    '',        None],
         ['a2',    '',        None],
         ['a3',    '',        None],
         ['a4',    '',        None],

         ['b1',    '',        None],
         ['b2',    '',        None],
         ['b3',    '',        None],
         ['b4',    '',        None],

         ['c1',    '',        None],
         ['c2',    'BASE',    'lambda: show_basetid("base","base")'],
         ['c3',    'APP',     ['lambda: console.Console._instance.stack("ATCMODE APP")',
                               'lambda: console.Console._instance.stack("map 252")',
                               'lambda: show_basetid("appmain","appmain")']],
         ['c4',    '',        None],

         ['d1',    '',        None],
         ['d2',    '',        None],
         ['d3',    'ACC',     ['lambda: console.Console._instance.stack("ATCMODE ACC")',
                               'lambda: console.Console._instance.stack("map 751")',
                               'lambda: console.Console._instance.stack("map 752")']],
         ['d4',    '',        None],

         ['e1',    '',        None],
         ['e2',    '',        None],
         ['e3',    '',        None],
         ['e4',    '',        None],

         ['f1',    '',        None],
         ['f2',    '',        None],
         ['f3',    '',        None],
         ['f4',    '',        None]]


"""
Basic TID
"""
>>>>>>> 9a6b476e

import bluesky.ui.qtgl.mainwindow
from bluesky.ui.qtgl.TID import showTID
from bluesky.ui.qtgl.TIDS.base_tid import tidclose

base = [  ['a1',    'UCO',     'lambda: console.process_cmdline("UCO ")'],
          ['a2',    'HDG',     'lambda: console.process_cmdline("HDG ")'],
          ['a3',    'EFL',     'lambda: console.process_cmdline("SPD ")'],
          ['a4',    'SPD',     'lambda: console.process_cmdline("ALT FL")'],

          ['b1',    'WPTS',    "lambda: show_basetid('waypoints','wpts')"],
          ['b2',    'MAPS',    "lambda: show_basetid('maps','maps')"],
          ['b3',    '',        None],
          ['b4',    '',        None],

          ['c1',    '7',       'lambda: console.process_cmdline("7")'],
          ['c2',    '4',       'lambda: console.process_cmdline("4")'],
          ['c3',    '1',       'lambda: console.process_cmdline("1")'],
          ['c4',    '0',       'lambda: console.process_cmdline("0")'],

          ['d1',    '8',       'lambda: console.process_cmdline("8")'],
          ['d2',    '5',       'lambda: console.process_cmdline("5")'],
          ['d3',    '2',       'lambda: console.process_cmdline("2")'],
          ['d4',    'SPACE',   'lambda: console.process_cmdline(" ")'],

          ['e1',    '9',       'lambda: console.process_cmdline("9")'],
          ['e2',    '6',       'lambda: console.process_cmdline("6")'],
          ['e3',    '3',       'lambda: console.process_cmdline("3")'],
          ['e4',    'FL',      'lambda: console.process_cmdline("FL")'],

          ['f1',    'COR',     'lambda: console.Console._instance.set_cmdline(console.Console._instance.command_line[:-1])'],
          ['f2',    'CLR',     'lambda: console.Console._instance.set_cmdline("")'],
          ['f3',    '',   None],
          ['f4',    'EXQ',     'lambda: console.Console._instance.stack(console.Console._instance.command_line)']

          ]

wpts =  [ ['a1',    'RIVER',        'lambda:  tidclose(console.process_cmdline("RIVER"), "waypoints")'],
          ['a2',    '',        None],
          ['a3',    '',        None],
          ['a4',    '',        None],

          ['b1',    'SUGOL',        'lambda:  tidclose(console.process_cmdline("SUGOL"), "waypoints")'],
          ['b2',    '',        None],
          ['b3',    '',        None],
          ['b4',    '',        None],

          ['c1',    'ARTIP',        'lambda:  tidclose(console.process_cmdline("SUGOL"), "waypoints")'],
          ['c2',    '',        None],
          ['c3',    '',        None],
          ['c4',    '',        None],

          ['d1',    '',        None],
          ['d2',    '',        None],
          ['d3',    '',        None],
          ['d4',    '',        None],

          ['e1',    '',        None],
          ['e2',    '',        None],
          ['e3',    '',        None],
          ['e4',    '',        None],

          ['f1',    'BACK',        'lambda:  waypoints.close()'],
          ['f2',    '',        None],
          ['f3',    '',        None],
          ['f4',    '',        None],
          ]

maps =  [ ['a1',    '751',        'lambda:  tidclose(console.process_cmdline("map 751"), "maps")'],
          ['a2',    '752',        'lambda:  tidclose(console.process_cmdline("map 752"), "maps")'],
          ['a3',    '',        None],
          ['a4',    '',        None],

          ['b1',    '',        None],
          ['b2',    '',        None],
          ['b3',    '',        None],
          ['b4',    '',        None],

          ['c1',    '',        None],
          ['c2',    '',        None],
          ['c3',    '',        None],
          ['c4',    '',        None],

          ['d1',    '',        None],
          ['d2',    '',        None],
          ['d3',    '',        None],
          ['d4',    '',        None],

          ['e1',    '',        None],
          ['e2',    '',        None],
          ['e3',    '',        None],
          ['e4',    '',        None],

          ['f1',    'BACK',        'lambda:  maps.close()'],
          ['f2',    '',        None],
          ['f3',    '',        None],
          ['f4',    '',        None],
          ]

blank =  [['a1',    '',        None],
          ['a2',    '',        None],
          ['a3',    '',        None],
          ['a4',    '',        None],

          ['b1',    '',        None],
          ['b2',    '',        None],
          ['b3',    '',        None],
          ['b4',    '',        None],

          ['c1',    '',        None],
          ['c2',    '',        None],
          ['c3',    '',        None],
          ['c4',    '',        None],

          ['d1',    '',        None],
          ['d2',    '',        None],
          ['d3',    '',        None],
          ['d4',    '',        None],

          ['e1',    '',        None],
          ['e2',    '',        None],
          ['e3',    '',        None],
          ['e4',    '',        None],

          ['f1',    '',        None],
          ['f2',    '',        None],
          ['f3',    '',        None],
          ['f4',    '',        None],
          ]<|MERGE_RESOLUTION|>--- conflicted
+++ resolved
@@ -1,7 +1,3 @@
-<<<<<<< HEAD
-import bluesky as bs
-from bluesky.ui.qtgl import console
-=======
 from bluesky.ui.qtgl.TIDS.APP import *
 
 """
@@ -47,16 +43,12 @@
 """
 Basic TID
 """
->>>>>>> 9a6b476e
 
-import bluesky.ui.qtgl.mainwindow
-from bluesky.ui.qtgl.TID import showTID
-from bluesky.ui.qtgl.TIDS.base_tid import tidclose
 
 base = [  ['a1',    'UCO',     'lambda: console.process_cmdline("UCO ")'],
           ['a2',    'HDG',     'lambda: console.process_cmdline("HDG ")'],
-          ['a3',    'EFL',     'lambda: console.process_cmdline("SPD ")'],
-          ['a4',    'SPD',     'lambda: console.process_cmdline("ALT FL")'],
+          ['a3',    'EFL',     'lambda: console.process_cmdline("ALT FL")'],
+          ['a4',    'SPD',     'lambda: console.process_cmdline("SPD ")'],
 
           ['b1',    'WPTS',    "lambda: show_basetid('waypoints','wpts')"],
           ['b2',    'MAPS',    "lambda: show_basetid('maps','maps')"],
@@ -118,7 +110,7 @@
 
 maps =  [ ['a1',    '751',        'lambda:  tidclose(console.process_cmdline("map 751"), "maps")'],
           ['a2',    '752',        'lambda:  tidclose(console.process_cmdline("map 752"), "maps")'],
-          ['a3',    '',        None],
+          ['a3',    '252',        'lambda:  tidclose(console.process_cmdline("map 252"), "maps")'],
           ['a4',    '',        None],
 
           ['b1',    '',        None],
@@ -176,4 +168,4 @@
           ['f2',    '',        None],
           ['f3',    '',        None],
           ['f4',    '',        None],
-          ]+          ]
