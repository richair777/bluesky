import bluesky as bs

from PyQt5.QtCore import Qt, pyqtSlot, QTimer, QItemSelectionModel, QSize

from PyQt5.QtWidgets import QMainWindow, QSplashScreen, QTreeWidgetItem, \
    QPushButton, QFileDialog, QDialog, QTreeWidget, QVBoxLayout, \
    QDialogButtonBox, QWidget

<<<<<<< HEAD
from PyQt5 import uic
from bluesky.ui.qtgl import console
import bluesky.ui.qtgl.TID_layouts
=======
import os
>>>>>>> 9a6b476e

class showTID(QDialog):
    def __init__(self):
        super().__init__()

    def setbuttons(self, tid):
        uic.loadUi(os.path.expanduser("~")+'/PycharmProjects/bluesky/data/graphics/TID_Base.ui', self)
        tid_load = 'bs.ui.qtgl.TID_layouts.' + tid
        dlgbuttons = eval(tid_load)

        for i in range(len(dlgbuttons)):
            loop_button = 'pushButton_' + str(dlgbuttons[i][0])
            exec('self.' + loop_button + '.setText(str(dlgbuttons[i][1]))')
            if dlgbuttons[i][2] != None:
                # Check for multiple functions
                if isinstance(dlgbuttons[i][2], list):
                    for func in dlgbuttons[i][2]:
                        exec('self.' + loop_button + '.clicked.connect(' + func + ')')
                else:
                    exec('self.' + loop_button + '.clicked.connect(' + dlgbuttons[i][2] + ')')
            else:
                exec('self.' + loop_button + '.setStyleSheet("border: 0px solid red;")')

        self.setWindowTitle(str(tid))

    def show(self):
        self.setWindowModality(Qt.WindowModal)
        self.showMaximized()
        self.exec()<|MERGE_RESOLUTION|>--- conflicted
+++ resolved
@@ -1,18 +1,10 @@
-import bluesky as bs
+from PyQt5.QtCore import Qt
 
-from PyQt5.QtCore import Qt, pyqtSlot, QTimer, QItemSelectionModel, QSize
+from PyQt5.QtWidgets import QDialog
 
-from PyQt5.QtWidgets import QMainWindow, QSplashScreen, QTreeWidgetItem, \
-    QPushButton, QFileDialog, QDialog, QTreeWidget, QVBoxLayout, \
-    QDialogButtonBox, QWidget
+from PyQt5 import uic
 
-<<<<<<< HEAD
-from PyQt5 import uic
-from bluesky.ui.qtgl import console
-import bluesky.ui.qtgl.TID_layouts
-=======
 import os
->>>>>>> 9a6b476e
 
 class showTID(QDialog):
     def __init__(self):
